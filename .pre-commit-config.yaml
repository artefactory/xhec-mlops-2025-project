repos:
  - repo: "https://github.com/pre-commit/pre-commit-hooks"
    rev: v4.4.0
    hooks:
      - id: trailing-whitespace
      - id: end-of-file-fixer
      - id: check-toml
      - id: check-yaml
      - id: check-json
      - id: check-added-large-files
<<<<<<< HEAD
  - repo: https://github.com/astral-sh/ruff-pre-commit
    rev: v0.1.14
    hooks:
      - id: ruff
        args: [--fix]
      - id: ruff-format
=======
  - repo: local
    hooks:
      - id: ruff-format
        name: Formatting (ruff)
        entry: uv run ruff format
        types: [python]
        language: system
      - id: ruff-fix
        name: Linting (ruff)
        entry: uv run ruff check
        types: [python]
        language: system
      - id: ruff-sort
        name: Sorting (ruff)
        entry: uv run ruff check --select I --fix
        types: [python]
        language: system
      - id: nbstripout
        name: Strip Jupyter notebook output (nbstripout)
        entry: uv run nbstripout
        types: [file]
        files: (.ipynb)$
        language: system
>>>>>>> 00872b9e
  - repo: https://github.com/astral-sh/uv-pre-commit
    rev: 0.7.17
    hooks:
      - id: uv-lock
exclude: ^(.svn|CVS|.bzr|.hg|.git|__pycache__|.tox|.ipynb_checkpoints|assets|tests/assets/|venv/|.venv/)<|MERGE_RESOLUTION|>--- conflicted
+++ resolved
@@ -8,38 +8,12 @@
       - id: check-yaml
       - id: check-json
       - id: check-added-large-files
-<<<<<<< HEAD
   - repo: https://github.com/astral-sh/ruff-pre-commit
     rev: v0.1.14
     hooks:
       - id: ruff
         args: [--fix]
       - id: ruff-format
-=======
-  - repo: local
-    hooks:
-      - id: ruff-format
-        name: Formatting (ruff)
-        entry: uv run ruff format
-        types: [python]
-        language: system
-      - id: ruff-fix
-        name: Linting (ruff)
-        entry: uv run ruff check
-        types: [python]
-        language: system
-      - id: ruff-sort
-        name: Sorting (ruff)
-        entry: uv run ruff check --select I --fix
-        types: [python]
-        language: system
-      - id: nbstripout
-        name: Strip Jupyter notebook output (nbstripout)
-        entry: uv run nbstripout
-        types: [file]
-        files: (.ipynb)$
-        language: system
->>>>>>> 00872b9e
   - repo: https://github.com/astral-sh/uv-pre-commit
     rev: 0.7.17
     hooks:
