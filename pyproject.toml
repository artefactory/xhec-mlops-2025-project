--- conflicted
+++ resolved
@@ -25,15 +25,12 @@
   "pyarrow>=21.0.0",
   "loguru>=0.7.3",
   "prefect>=2.14.0",
-<<<<<<< HEAD
   "streamlit>=1.28.0",
   "plotly>=5.15.0",
   "requests>=2.31.0",
   "fastapi>=0.103.0",
   "uvicorn>=0.23.0",
-=======
   "nbstripout>=0.7.1",
->>>>>>> c520084c
 ]
 
 [project.optional-dependencies]
