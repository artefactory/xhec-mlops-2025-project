--- conflicted
+++ resolved
@@ -6,11 +6,7 @@
 name = "xhec-mlops-project-student"
 version = "0.0.1"
 authors = [
-<<<<<<< HEAD
   { name = "Felix Müller", email = "felixmueller0205@gmail.com" },
-=======
-  { name = "Felix Mller", email = "felixmueller0205@gmail.com" },
->>>>>>> 0b51fc71
 ]
 description = "X-HEC MLOps Project on Abalone age prediction model"
 requires-python = ">=3.10"
@@ -18,7 +14,6 @@
   "pydantic>=2.0.0",
   "pre-commit>=3.0.0",
   "ruff>=0.1.0",
-<<<<<<< HEAD
   "pandas>=2.0.0",
   "numpy>=1.24.0",
   "matplotlib>=3.7.0",
@@ -27,9 +22,6 @@
   "jupyter>=1.0.0",
   "ipykernel>=6.25.0",
   "mlflow>=2.8.0",
-=======
-  "ipykernel>=7.0.1",
->>>>>>> 0b51fc71
 ]
 
 [project.optional-dependencies]
@@ -39,8 +31,4 @@
 ]
 
 [tool.setuptools.packages.find]
-<<<<<<< HEAD
-exclude = ["data*", "assets*", "notebooks"]
-=======
-exclude = ["data*", "assets*", "notebooks*"]
->>>>>>> 0b51fc71
+exclude = ["data*", "assets*", "notebooks*"]