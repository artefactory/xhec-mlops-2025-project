[build-system]
requires = ["setuptools>=68", "wheel"]
build-backend = "setuptools.build_meta"

[project]
name = "xhec-mlops-project-student"
version = "0.0.1"
authors = [
  { name = "Wenxu Zhang", email = "wenxu.zhang@polytechnique.edu" },
<<<<<<< HEAD
  { name = "Jingyi Fan", email = "1155157249@link.cuhk.edu.hk" },
  { name = "Han Wang", email = "han.wang.2024@polytechnique.edu" },
  { name = "Chenghao Yu", email = "chenghao.yu.fr@gmail.com" },
  { name = "Siyuan Song", email = "ssiyuan73@gmail.com" }
]
=======
  { name = "Jingyi FAN", email = "1155157249@link.cuhk.edu.hk" },
  { name = "Han Wang", email = "han.wang.2024@polytechnique.edu" },
  { name = "Chenghao Yu", email = "chenghao.yu.fr@gmail.com" },
  { name = "Siyuan Song", email = "ssiyuan73@gmail.com" }
] 
>>>>>>> 8381d66f

description = "X-HEC MLOps Project on Abalone age prediction model"
readme = "README.md"
requires-python = ">=3.11"

# TODO: add pydantic, pre-commit and ruff as a dependency

dependencies = [
  "pydantic>=2.0",
  "fastapi>=0.110",
  "uvicorn>=0.22",
  "scikit-learn>=1.4",
  "pandas>=2.0",
  "numpy>=1.26",
  "matplotlib>=3.8",
  "seaborn>=0.13",
]

[project.optional-dependencies]
dev = [
  "pre-commit>=3.5",
  "ruff>=0.3",
  "pytest>=8.0",
  "black>=24.3",
  "isort>=5.13",
]

[tool.setuptools.packages.find]
where = ["."]
exclude = ["tests*", "docs*"]<|MERGE_RESOLUTION|>--- conflicted
+++ resolved
@@ -7,19 +7,16 @@
 version = "0.0.1"
 authors = [
   { name = "Wenxu Zhang", email = "wenxu.zhang@polytechnique.edu" },
-<<<<<<< HEAD
   { name = "Jingyi Fan", email = "1155157249@link.cuhk.edu.hk" },
   { name = "Han Wang", email = "han.wang.2024@polytechnique.edu" },
   { name = "Chenghao Yu", email = "chenghao.yu.fr@gmail.com" },
   { name = "Siyuan Song", email = "ssiyuan73@gmail.com" }
 ]
-=======
   { name = "Jingyi FAN", email = "1155157249@link.cuhk.edu.hk" },
   { name = "Han Wang", email = "han.wang.2024@polytechnique.edu" },
   { name = "Chenghao Yu", email = "chenghao.yu.fr@gmail.com" },
   { name = "Siyuan Song", email = "ssiyuan73@gmail.com" }
 ] 
->>>>>>> 8381d66f
 
 description = "X-HEC MLOps Project on Abalone age prediction model"
 readme = "README.md"
