--- conflicted
+++ resolved
@@ -9,17 +9,10 @@
 name = "xhec-mlops-project-student"
 version = "0.0.1"
 authors = [
-<<<<<<< HEAD
-  { name = "Soumyabrata Bairagi", email = "roy.bensimon@polytechnique.edu" },
-  { name = "Samuel Rajzman", email = "samuel.rajzman@hec.edu" },
-  { name = "Roy Bensimon", email = "roy.bensimon@hec.edu" },
-  { name = "Vassili de Rosen", email = "vassili.-rosen@hec.edu" },
-=======
   { name = "Soumyabrata Bairagi", email = "soumyabrata.bairagi@hec.edu" },
   { name = "Samuel Rajzman", email = "samuel.rajzman@hec.edu" },
   { name = "Roy Bensimon", email = "roy.bensimon@hec.edu" },
   { name = "Vassili de Rosen", email = "vassili.de-rosen@hec.edu" },
->>>>>>> b74bd4af
   { name = "Adam Berdah", email = "adam.berdah@hec.edu" },
 ]
 description = "X-HEC MLOps Project on Abalone age prediction model"
@@ -28,44 +21,6 @@
     # Core dependencies
     "pydantic>=2.0.0",
     "ruff>=0.1.0",
-<<<<<<< HEAD
-
-    # Machine Learning
-    "pandas>=2.0.0",
-    "scikit-learn>=1.3.0",
-    "numpy>=1.24.0",
-
-    # MLOps
-    "prefect>=2.14.0",
-
-    # API
-    "fastapi>=0.104.0",
-    "uvicorn[standard]>=0.24.0",
-
-    # Data processing
-    "matplotlib>=3.7.0",
-    "seaborn>=0.12.0",
-    "jupyter>=1.0.0",
-]
-
-[project.optional-dependencies]
-dev = [
-    # Code quality
-    "pre-commit>=3.0.0",
-    "ruff>=0.1.0",
-
-    # Testing
-    "pytest>=7.0.0",
-    "pytest-cov>=4.0.0",
-    "pytest-asyncio>=0.21.0",
-
-    # Development tools
-    "jupyter>=1.0.0",
-    "ipykernel>=6.25.0",
-    "black>=23.0.0",
-    "isort>=5.12.0",
-
-=======
 
     # Machine Learning
     "pandas>=2.0.0",
@@ -103,7 +58,6 @@
     "black>=23.0.0",
     "isort>=5.12.0",
 
->>>>>>> b74bd4af
     # Documentation
     "mkdocs>=1.5.0",
     "mkdocs-material>=9.4.0",
